[![github](https://img.shields.io/badge/GitHub-surfinBH-blue.svg)](https://github.com/vijayvarma392/surfinBH)
[![PyPI version](https://badge.fury.io/py/surfinBH.svg)](https://pypi.org/project/surfinBH/)
[![Conda Version](https://img.shields.io/conda/vn/conda-forge/surfinbh.svg)](https://anaconda.org/conda-forge/surfinbh)
[![DOI](https://zenodo.org/badge/145179417.svg)](https://zenodo.org/badge/latestdoi/145179417)
[![license](https://img.shields.io/badge/license-MIT-blue.svg)](https://github.com/vijayvarma392/surfinBH/blob/master/LICENSE)
[![Build Status](https://github.com/vijayvarma392/surfinBH/actions/workflows/test.yml/badge.svg)](https://github.com/vijayvarma392/surfinBH/actions/workflows/test.yml)


# Welcome to surfinBH!

<img src="https://raw.githubusercontent.com/vijayvarma392/surfinBH/master/images/interaction.jpeg" alt="BHScattering" width="600px"/>

<br/>

_**surfinBH**_ provides _**sur**rogate **fin**al **B**lack_ _**H**ole_
properties for mergers of binary black holes (BBH).

These fits are described in the following papers: <br/>
[1] V. Varma, D. Gerosa, L. C. Stein, F. Hébert and H. Zhang,
[arxiv:1809.09125](https://arxiv.org/abs/1809.09125).

[2] V. Varma, S. E. Field, M. A. Scheel, J. Blackman, D. Gerosa, L. C.
Stein, L. E. Kidder, H. P. Pfeiffer,
[arxiv:1905.09300](https://arxiv.org/abs/1905.09300).

<<<<<<< HEAD
[3] Matteo Boschini, Davide Gerosa, Vijay Varma, Cristóbal Armaza, Michael Boyle,
Marceline S. Bonilla, Andrea Ceja, Yitian Chen, Nils Deppe, Matthew Giesler, 
Lawrence E. Kidder, Guillermo Lara, Oliver Long, Sizheng Ma, Keefe Mitman, Peter 
James Nee, Harald P. Pfeiffer, Antoni Ramos-Buades, Mark A. Scheel, Nils L. Vu, 
Jooheon Yoo
[arXiv:2307.03435](https://arxiv.org/abs/2307.03435)
=======
[3] M. Boschini, D. Gerosa, V. Varma, and others,
[arxiv:xxxx.xxxx](https://arxiv.org/abs/xxxx.xxxx). #FIXME
>>>>>>> c983283c

If you find this package useful in your work, please cite reference [1] and,
if available, the relevant paper describing the particular model. Please also
cite this package, see the DOI badge at the top of this page for BibTeX keys.

This package lives on [GitHub](https://github.com/vijayvarma392/surfinBH), is
compatible with `python3`, and is tested every week. You can see the current
build status of the master branch at the top of this page.

## Installation

### PyPI
_**surfinBH**_ is available through [PyPI](https://pypi.org/project/surfinBH/):

```shell
pip install surfinBH
```

### Conda
_**surfinBH**_ is available on [conda-forge](https://anaconda.org/conda-forge/surfinbh):

```shell
conda install -c conda-forge surfinbh
```


### From source

```shell
git clone git@github.com:vijayvarma392/surfinBH.git
cd surfinBH
git submodule init
git submodule update
python setup.py install
```

If you do not have root permissions, replace the last step with
`python setup.py install --user`


## Dependencies
All of these can be installed through pip or conda.
* [numpy](https://docs.scipy.org/doc/numpy/user/install.html)
* [scipy](https://www.scipy.org/install.html)
* [h5py](http://docs.h5py.org/en/latest/build.html)
* [scikit-learn](http://scikit-learn.org/stable/install.html) (at least 0.19.1)
* [lalsuite](https://pypi.org/project/lalsuite) (at least 6.70)
* [gwsurrogate](https://pypi.org/project/gwsurrogate)
* [NRSur7dq2](https://pypi.org/project/NRSur7dq2) (only for surfinBH7dq2)

## Usage

```python
import surfinBH
```

### See list of available fits
```python
print(list(surfinBH.fits_collection.keys()))
>>> ['NRSur3dq8Remnant', 'surfinBH7dq2', 'NRSur7dq4Remnant', 'NRSur7dq4EmriRemnant']
```

Pick your favorite fit and get some basic information about it.
```python
fit_name = 'NRSur7dq4Remnant'

surfinBH.fits_collection[fit_name].desc
>>> 'Fits for remnant mass, spin and kick veclocity for generically precessing BBH systems up to mass ratio 4.'

surfinBH.fits_collection[fit_name].refs
>>> 'arxiv:1905.09300'
```

### Load the fit
This only needs to be done **once** at the start of your script.
If the fit data is not already downloaded, this will also download the data.
```python
fit = surfinBH.LoadFits(fit_name)
>>> Loaded NRSur7dq4Remnant fit.
```
### Evaluation
The evaluation of each fit is different, so be sure to read the documentation.
This also describes the frames in which different quantities are defined.
```python
help(fit)
```

We also provide ipython examples for usage of different fits:

##### Current fits

* [NRSur7dq4Remnant](https://github.com/vijayvarma392/surfinBH/blob/master/examples/example_7dq4.ipynb) (Ref. [2])

* [NRSur7dq4EmriRemnant](https://github.com/vijayvarma392/surfinBH/blob/master/examples/example_7dq4Emri.ipynb) (Ref. [3])

* [NRSur3dq8Remnant](https://github.com/vijayvarma392/surfinBH/blob/master/examples/example_3dq8.ipynb) (called surfinBH3dq8 in Ref. [1])

* [NRSur7dq4EmriRemnant](https://github.com/vijayvarma392/surfinBH/blob/master/examples/example_7dq4Emri.ipynb) (Ref. [3])

##### Older fits

* [surfinBH7dq2](https://github.com/vijayvarma392/surfinBH/blob/master/examples/example_7dq2.ipynb) (Ref. [1]. Superseded by NRSur7dq4Remnant)

## Animations

We also provide a tool to visualize the binary black hole scattering process,
see
[binary black hole explorer](https://vijayvarma392.github.io/binaryBHexp/).
Here's an example:

<img src="https://raw.githubusercontent.com/vijayvarma392/binaryBHexp/master/animations/video.gif" width="500"/>


## Making contributions
See this
[README](https://github.com/vijayvarma392/surfinBH/blob/master/README_developers.md)
for instructions on how to make contributions to this package.



## Credits
The code is maintained by [Vijay Varma](https://vijayvarma.com).
You can find the list of contributors
[here](https://github.com/vijayvarma392/surfinBH/graphs/contributors).
Please report bugs by raising an
issue on our [GitHub](https://github.com/vijayvarma392/surfinBH) repository.<|MERGE_RESOLUTION|>--- conflicted
+++ resolved
@@ -23,17 +23,12 @@
 Stein, L. E. Kidder, H. P. Pfeiffer,
 [arxiv:1905.09300](https://arxiv.org/abs/1905.09300).
 
-<<<<<<< HEAD
 [3] Matteo Boschini, Davide Gerosa, Vijay Varma, Cristóbal Armaza, Michael Boyle,
 Marceline S. Bonilla, Andrea Ceja, Yitian Chen, Nils Deppe, Matthew Giesler, 
 Lawrence E. Kidder, Guillermo Lara, Oliver Long, Sizheng Ma, Keefe Mitman, Peter 
 James Nee, Harald P. Pfeiffer, Antoni Ramos-Buades, Mark A. Scheel, Nils L. Vu, 
 Jooheon Yoo
 [arXiv:2307.03435](https://arxiv.org/abs/2307.03435)
-=======
-[3] M. Boschini, D. Gerosa, V. Varma, and others,
-[arxiv:xxxx.xxxx](https://arxiv.org/abs/xxxx.xxxx). #FIXME
->>>>>>> c983283c
 
 If you find this package useful in your work, please cite reference [1] and,
 if available, the relevant paper describing the particular model. Please also
